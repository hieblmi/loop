--- conflicted
+++ resolved
@@ -28,10 +28,7 @@
 #### Breaking Changes
 
 #### Bug Fixes
-<<<<<<< HEAD
 * The loop dockerfile has been updated to use the `make` command so that the
   latest commit hash of the code being run will be included in `loopd`.
-=======
 * A bug where loop in on-chain fees were not recorded properly has been 
-  addressed.
->>>>>>> 49111306
+  addressed.